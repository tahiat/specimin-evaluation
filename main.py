import json
import re
import os
import sys
import subprocess
import shutil
from Keyvalue import JsonKeys
from Result import Result
from report_builder import TableGenerator
from exception_data import ExceptionData

issue_folder_dir = 'ISSUES'
specimin_input = 'input'
specimin_output = 'output'
specimin_project_name = 'specimin'
specimin_source_url = 'https://github.com/kelloggm/specimin.git'
TIMEOUT_DURATION = 300
specimin_env_var = "SPECIMIN"
json_status_file_name = "target_status.json"
minimized_program_build_log_file = "build_log.txt"

def read_json_from_file(file_path):
    '''
    Parse a json file.

    Parameters:
        file_path (path): Path to the json file

    Retruns:
        { }: Parsed json data
    '''
    try:
        with open(file_path, 'r') as file:
            json_data = json.load(file)
        return json_data
    except json.JSONDecodeError as e:
        print(f"Error decoding JSON: {e}")
        return None
    except FileNotFoundError:
        print(f"File not found: {file_path}")
        return None

def get_specimin_env_var():
    '''
    Check and returns the path of the Specimin program if defined
    Retruns:
        Path of the local Specimin program
    '''
    specimin_env_value = os.environ.get(specimin_env_var)
    return specimin_env_value

def get_repository_name(github_ssh: str):
    '''
    Extract the repository name from github ssh
    Parameters:
        github_ssh (str): A valid github ssh

    Returns: repository name 
    '''
    repository_name = os.path.splitext(os.path.basename(github_ssh))[0]
    return repository_name

def create_issue_directory(issue_container_dir, issue_id):
    '''
    Creates a directory to store a SPECIMIN target project. Example: issue_id of cf-111 will create
    a cf-111 directory inside 'issue_container_dir'. Two other directory (input and output inside) will
    be created inside 'issue_container_dir/issue_id' directory. Target project is cloned inside 
    'issue_container_dir/issue_id/input' directory. SPECIMIN output is stored inside 'issue_container_dir/issue_id/output'
    directory

    issue_container_dir
    |--- issue_id     
    |    |--- input
    |    |--- output 

    Parameters: 
        issue_container_dir (str): Absolute path of the container directory containing all program directory.
        issue_id (str): Name of the directory to be created inside container directory.

    Returns:
        specimin_input_dir (str): A target directory of SPECIMIN. (issue_container_dir/issue_id/input) 
    '''
    issue_directory_name = os.path.join(issue_container_dir, issue_id)
    os.makedirs(issue_directory_name, exist_ok=True)

    specimin_input_dir = os.path.join(issue_directory_name, specimin_input)
    os.makedirs(specimin_input_dir, exist_ok=True)

    return specimin_input_dir


def is_git_directory(dir):
    '''
    Check whether a directory is a git directory
    Parameters:
        dir: path of the directory
    Returns:
        booleans
    '''
    git_dir_path = os.path.join(dir, '.git')
    return os.path.exists(git_dir_path) and os.path.isdir(git_dir_path)

def get_target_data(url, branch, commit, directory):
    '''
    Get target repository data 

    Parameters:
        url (str): repository url
        branch(str): branch name
        commit(str): commit #
        directory (str): directory to clone in
    '''
    project_name = get_repository_name(url)
    if (os.path.exists(os.path.join(directory, project_name))):
        print(f"{project_name} repository already exists. Aborting cloning")
        return

    clone_command = ["git", "clone"]
    if branch:
        clone_command.extend(["-b", branch])
    if not commit:
        clone_command.extend(["--depth", "1"])
        clone_command.append(url)
        subprocess.run(clone_command, cwd=directory) # targetted clone is fast, no need to reuse existing one.
    else:
        clone_command.append(url)
        subprocess.run(clone_command, cwd=directory)
        checkout_commit(commit, os.path.join(directory, get_repository_name(url)))

    cmd_str = ' '.join(clone_command)
    print(f"get_target_data -> {cmd_str}")

def clone_repository(url, directory):
    '''
    Clone a repository from 'url' in 'directory' 

    Parameters:
        url (str): repository url
        directory (str): directory to clone in
    '''
    project_name = get_repository_name(url)
    if (os.path.exists(os.path.join(directory, project_name))):
        print(f"{project_name} repository already exists. Aborting cloning")
        # make sure the existing repo is clean
        project_dir=str(os.path.join(directory, project_name))
        subprocess.run(["git", "reset", "--hard"], cwd=project_dir)
        subprocess.run(["git", "clean", "-f", "-d", "-x"], cwd=project_dir)
        return
    subprocess.run(["git", "clone", url], cwd=directory)

def change_branch(branch, directory):
    '''
    Checkout a branch of a git repository

    Parameters:
        branch (str): branch name
        directory (str): local directory of the git repository
    '''
    if not is_git_directory(directory):
        raise ValueError(f"{directory} is not a valid git directory")
    command = ["git", "checkout", f"{branch}"]
    subprocess.run(command, cwd=directory)

def checkout_commit(commit_hash, directory):   
    '''
    Checkout a commit of a git repository

    Parameters:
        commit_hash (str): commit hash
        directory (str): local directory of the git repository
    '''
    if not is_git_directory(directory):
        raise ValueError(f"{directory} is not a valid git directory")
    
    if (commit_hash):
        command = ["git", "checkout", commit_hash]
        result = subprocess.run(command, cwd=directory, stdout=subprocess.PIPE, stderr=subprocess.PIPE)
    else: 
        return True
    if result.returncode == 0:
        print(f"Successfully checked-out commit {commit_hash} in {directory}")
    else:
        print(f"Failed to checkout commit {commit_hash} in {directory}")
    return result.returncode == 0 if True else False

def perform_git_pull (directory):
    '''
    Pull latest of a git repository

    Parameters:
        directory (str): local directory of the git repository
    '''
    command=["git", "pull", "origin", "--rebase"]
    subprocess.run(command, cwd=directory)

def clone_specimin(path_to_clone, url): 
    '''
    Clone the latest Specimin project from github

    Parameters:
        path_to_clone (str): Path where Specimin is to be clonned
        url (str): url of specimin
    '''
    spcimin_source_path = os.path.join(issue_folder_dir, specimin_project_name)
    if (os.path.exists(spcimin_source_path)) and os.path.isdir(spcimin_source_path):
        perform_git_pull(spcimin_source_path)
    else:
        get_target_data(url, "", "", path_to_clone)


def build_specimin_command(project_name: str,
                           target_base_dir_path: str,
                           root_dir: str,  
                           targets: list,
                           jar_path: str = ""):
    '''
    Build the gradle command to execute Specimin on target project

    issue_container_dir(ISSUES)
    |--- issue_id(cf-1291)     
    |    |--- input  ---> it contains the git repository of a target project
    |    |      |----nomulus/core/src/main/java/    ---> this is the root directory of a package
    |    |                                   |---package_path/file.java (daikon/chicory/PureMethodInfo.java)  --> a target file
    |    |--- output --> Contains minimization result of Specimin

    
    Parameters:
        project_name (str): Name of the target project. Example: daikon
        target_base_dir (str): path of the target project directory. Ex: ISSUES/cf-1291
        root_dir (str): A directory path relative to the project base directory where java package stored.
        targets ({'method': '', 'file': '', 'package': ''}) : target java file and method name data
    
    Retruns:
        command (str): The gradle command of SPECIMIN for the issue.
    '''
    
    if not os.path.isabs(target_base_dir_path):
        raise ValueError("Invalid argument: target_base_dir_path must be an absolute path")

    output_dir = os.path.join(target_base_dir_path, specimin_output, project_name, "src", "main", "java")

    if os.path.exists(output_dir):
        shutil.rmtree(output_dir)

    root_dir = os.path.join(target_base_dir_path, specimin_input, project_name, root_dir)
    root_dir = root_dir.rstrip('/') + os.sep

    target_file_list = []
    target_method_list = []

    for target in targets:

        method_name = target[JsonKeys.METHOD_NAME.value]
        file_name = target[JsonKeys.FILE_NAME.value]
        package_name = target[JsonKeys.PACKAGE.value]

        dot_replaced_package_name = package_name.replace('.', '/')

        if file_name:
            qualified_file_name = os.path.join(dot_replaced_package_name, file_name)
            target_file_list.append(qualified_file_name)

        if method_name:
            inner_class_name = ""
            if JsonKeys.INNER_CLASS.value in target and target[JsonKeys.INNER_CLASS.value] :
                inner_class_name = f".{target[JsonKeys.INNER_CLASS.value]}"
            #if non-primary class exists, file name will not be included in target-method
            # Look for PR #177: https://github.com/kelloggm/specimin/pull/177

            if JsonKeys.NON_PRIMARY_CLASS.value in target and target[JsonKeys.NON_PRIMARY_CLASS.value]:
                qualified_method_name = package_name + "." + target[JsonKeys.NON_PRIMARY_CLASS.value] + inner_class_name + "#" + method_name
            else:
                qualified_method_name = package_name + "." + os.path.splitext(file_name)[0]+ inner_class_name + "#" + method_name
            target_method_list.append(qualified_method_name)

    output_dir_subcommand = "--outputDirectory" + " " + f"\"{output_dir}\""
    root_dir_subcommand = "--root" + " " + f"\"{root_dir}\""
    target_file_subcommand = ""
    for file in target_file_list:
        target_file_subcommand += "--targetFile" + " " + f"\"{file}\""

    target_method_subcommand = ""
    for method in target_method_list:
        target_method_subcommand += "--targetMethod" + " " + f"\"{method}\""
    
    jar_path_subcommand = ""
    if jar_path:
        jar_path_subcommand = " --jarPath" + " " + f"\"{jar_path}\""

    command_args = root_dir_subcommand + " " + output_dir_subcommand + " " + target_file_subcommand + " " + target_method_subcommand + jar_path_subcommand
    command = "./gradlew" + " " + "run" + " " + "--args=" + f"\'{command_args}\'"
    
    return command

def run_specimin(issue_name, command, directory) -> Result:
    '''
    Execute SPECIMIN on a target project

    Parameters:
        command (str): The gradle command to run specimin
        directory (str): The base directory of the specimin repository
    
    Returns: 
        Result: execution result of Specimin
    '''
    print(f"{issue_name} executing...")
    try:
        result = subprocess.run(command, cwd=directory, stdout=subprocess.PIPE, stderr=subprocess.PIPE, shell=True, timeout=TIMEOUT_DURATION)
        print(f"{issue_name} execution ends.")
        if result.returncode == 0:
            return Result(issue_name, "PASS", "")
        else:
            error_msg_file = os.path.join(issue_folder_dir, issue_name, f"{issue_name}_error.txt") # not abs path. ISSUES/cf-1291/cf-1291_error.txt
            try:
                stderr_str = result.stderr.decode("utf-8") # this can fail.
                stderr_lines = stderr_str.split('\n')[:5]
                first_five_lines_stderr = '\n'.join(stderr_lines)
                print(first_five_lines_stderr)
                if os.path.exists(error_msg_file):
                    os.remove(error_msg_file)
                with open(error_msg_file, 'w') as file:
                    file.write(stderr_str)
            except UnicodeDecodeError as e:
                 print("Error decoding stderr:", e)
            return Result(issue_name, "FAIL", f"{error_msg_file}")
    except subprocess.TimeoutExpired:
        print(f"{issue_name} execution ends. TIMEOUT")
        return Result(issue_name, "FAIL", "Timeout")
    except Exception as e:
        return Result(issue_name, "FAIL", f"Unhandled exception occurred: {e}")
    
    

def performEvaluation(issue_data) -> Result:
    '''
    For each issue data, execute SPECIMIN on a target project. 

    Parameters:
        issue ({}): json data associated with an issue    
    '''

    issue_id = issue_data[JsonKeys.ISSUE_ID.value]
    url = issue_data[JsonKeys.URL.value]
    branch = issue_data[JsonKeys.BRANCH.value]
    commit_hash = issue_data[JsonKeys.COMMIT_HASH.value]
    qual_jar_required = issue_data[JsonKeys.CHECKER_QUAL_REQURIED.value]
    qual_jar_dir = ""

    issue_folder_abs_dir = os.path.abspath(issue_folder_dir)
    input_dir = create_issue_directory(issue_folder_abs_dir, issue_id)

    get_target_data(url, branch, commit_hash, input_dir) 
    
    repo_name = get_repository_name(url)
    if qual_jar_required:
        qual_jar_dir = os.path.join(issue_folder_abs_dir, issue_id, specimin_input, repo_name, specimin_project_name)
    specimin_command = ""
    result: Result = None
    specimin_path = get_specimin_env_var()
    specimin_command = build_specimin_command(repo_name, os.path.join(issue_folder_abs_dir, issue_id), issue_data[JsonKeys.ROOT_DIR.value], issue_data[JsonKeys.TARGETS.value], qual_jar_dir if os.path.exists(qual_jar_dir) else "")
    
    if specimin_path is not None and not os.path.exists(specimin_path):
        print("Clone copy of Specimin is used")
        specimin_path = os.path.join(issue_folder_abs_dir, specimin_project_name)
    
    result = run_specimin(issue_id ,specimin_command, specimin_path)   
    
    print(f"{result.name} - {result.status}")

<<<<<<< HEAD
    if not ("bug_type" in issue_data and issue_data["bug_type"]):
        return result

    # build.gradle and settings.gradle are shipped with input program. It exists in the "specimin" directory of the input program's root directory.
    # Coping both to the output directory of the minimized program.
    build_gradle_path = os.path.join(issue_folder_abs_dir, issue_id, specimin_input, repo_name, specimin_project_name, "build.gradle")
    settings_gradle_path = os.path.join(issue_folder_abs_dir, issue_id, specimin_input, repo_name, specimin_project_name, "settings.gradle")
=======
    return result  #TODO: will remove this line once preservation checking steps pass the CI pipeline from specimin
    # build script is shipped with input program. It exists in the "specimin" directory of the input program's root directory.
    # Coping the build script to the output directory of the minimized program.
    build_script_path = os.path.join(issue_folder_abs_dir, issue_id, specimin_input, repo_name, specimin_project_name, "build.gradle")
>>>>>>> f6bcdae9

    if not os.path.exists(build_gradle_path) or not os.path.exists(settings_gradle_path):
        print(f"{issue_id} build.gradle or settings.gradle not found in the input program") 
        return result
    
    gradle_files_destination_path = os.path.join(issue_folder_abs_dir, issue_id, specimin_output, repo_name)

    copy_command = f"cp {build_gradle_path} {settings_gradle_path} {gradle_files_destination_path}"
    subprocess.run(copy_command, shell=True)
    
    #../ISSUES/cf-xx/output/projectname/build_log.txt
    log_file = os.path.join(issue_folder_abs_dir, issue_id, specimin_output, repo_name, minimized_program_build_log_file)

    if os.path.exists(log_file):
        os.remove(log_file)

    target_gradle_script = os.path.join(gradle_files_destination_path, "build.gradle")
    # Open the log file in write mode
    min_prgrm_build_status = None
    with open(log_file, "w") as log_file_obj:
        min_prgrm_build_status = subprocess.run(f"./gradlew -b  {target_gradle_script} compileJava", cwd = specimin_path, shell=True, stderr=log_file_obj)
        print(f"{issue_id} Minimized program gradle build status = {min_prgrm_build_status.returncode}")

    expected_log_file = os.path.join(issue_folder_abs_dir, issue_id, specimin_input, repo_name, specimin_project_name, "expected_log.txt")
    status = False
    if (JsonKeys.BUG_TYPE.value in issue_data and issue_data[JsonKeys.BUG_TYPE.value] == "crash" and min_prgrm_build_status.returncode != 0):
        status = compare_crash_log(expected_log_file, log_file)
    elif (JsonKeys.BUG_TYPE.value in issue_data and issue_data[JsonKeys.BUG_TYPE.value] == "error"):
        status = compare_error_log(expected_log_file, log_file, issue_data[JsonKeys.BUG_PATTERN.value])
    elif (JsonKeys.BUG_TYPE.value in issue_data and issue_data[JsonKeys.BUG_TYPE.value] == "false_positive"):
        status = compare_false_positive_log(expected_log_file, log_file, issue_data[JsonKeys.BUG_PATTERN.value])
    elif (JsonKeys.BUG_TYPE.value in issue_data and issue_data[JsonKeys.BUG_TYPE.value] == "semi_crash"):
        status = compare_semi_crash(expected_log_file, log_file, issue_data[JsonKeys.BUG_PATTERN.value])
        
    result.set_preservation_status("PASS" if status else "FAIL")
    return result


def compare_semi_crash(expected_log_path, actual_log_path, bug_pattern_data):
    with open(expected_log_path, "r") as file:
        expected_content = file.read()

    with open(actual_log_path, "r") as file:
        actual_content = file.read()

    logs_to_match = []

    # get logs based on defined pattern/grammer from expected log file
    for key in bug_pattern_data:
        pattern = bug_pattern_data[key]
        content = re.search(pattern, expected_content).group(1)
        if key == "file_pattern":
            content = os.path.basename(content)
        logs_to_match.append(content)

    return all(string in actual_content for string in logs_to_match)


def compare_false_positive_log(expected_log_path, actual_log_path,  bug_pattern_data):
    with open(expected_log_path, "r") as file:
        expected_content = file.read()

    with open(actual_log_path, "r") as file:
        actual_content = file.read()
    
    file_pattern = bug_pattern_data["file_pattern"]
    error_pattern = bug_pattern_data["error_pattern"]
    source_pattern = bug_pattern_data["source_pattern"]
    found_pattern = bug_pattern_data["found_pattern"]
    required_pattern = bug_pattern_data["required_pattern"]

    java_file = re.search(file_pattern, expected_content).group(1)
    error_message = re.search(error_pattern, expected_content).group(1)
    code_triggered_bug = re.search(source_pattern, expected_content).group(1)
    found_type = re.search(found_pattern, expected_content).group(1)
    required_type = re.search(required_pattern, expected_content).group(1)

    return java_file in actual_content and error_message in actual_content and code_triggered_bug in actual_content and found_type in actual_content and required_type in actual_content


def compare_error_log(expected_log_path, actual_log_path, bug_pattern_data):
    '''
    Compare the error log of the minimized program with the expected error log
    '''
    with open(expected_log_path, "r") as file:
        expected_content = file.read()

    with open(actual_log_path, "r") as file:
        actual_content = file.read()
    
    file_pattern = bug_pattern_data["file_pattern"]
    error_pattern = bug_pattern_data["error_pattern"]
    source_pattern = bug_pattern_data["source_pattern"]
    reason_pattern = bug_pattern_data["reason_pattern"]

    error_file = re.search(file_pattern, expected_content).group(1)
    error_message = re.search(error_pattern, expected_content).group(1)
    error_source = re.search(source_pattern, expected_content).group(1)
    error_reason = re.search(reason_pattern, expected_content).group(1)

    return error_file in actual_content and error_message in actual_content and error_source in actual_content and error_reason in actual_content


def get_exception_data(log_file_data_list: list):
    '''
    Parse the exception data from the log file

    Returns:
        exception_data (ExceptionData): exception data
    '''

    return_data = []
    cf_crash_line = [line_no for line_no, line in enumerate(log_file_data_list) if line.lstrip().startswith('; The Checker Framework crashed.')]
    if len(cf_crash_line) == 0:
        return []

    for line_no in cf_crash_line: # if multiple crash location found, one shoud match exactly with the expected crash information
        crashed_class_name_line = -1
        for i in range(line_no, line_no + 5): # should be immediate next line of crash line
            if log_file_data_list[i].strip().startswith("Compilation unit:"):
                crashed_class_name_line = i
                break
        if crashed_class_name_line == -1:
            continue  # start looking for next crash location
        class_name_abs_path = log_file_data_list[crashed_class_name_line].split(" ")[-1]
        crashed_class_name = os.path.basename(class_name_abs_path)

        exception_line = -1
        for i in range(crashed_class_name_line, crashed_class_name_line + 5): # should be immediate next line of crash line
            if log_file_data_list[i].strip().startswith("Exception:"):
                exception_line = i
                break
        exception_stack = [] #compare it with actual stack trace
        exception_line_str = log_file_data_list[exception_line] #Exception: java.lang.NullPointerException; java.lang.NullPointerException
        exception_line_sub_str = (exception_line_str[exception_line_str.index("Exception:") + 10:]).split()[0] # java.lang.NullPointerException; java.lang.NullPointerException
        exception_cause = re.sub(r'^[^a-zA-Z]+|[^a-zA-Z]+$', '', exception_line_sub_str) # java.lang.NullPointerException
        for i in range(exception_line + 1, exception_line + 6):
            if log_file_data_list[i].lstrip().startswith("at"):
                exception_stack.append(log_file_data_list[i].split()[-1].strip())
        
        if crashed_class_name != None and exception_cause != None and len(exception_stack) > 0:
            exception_data = ExceptionData(crashed_class_name, exception_cause, exception_stack)
            return_data.append(exception_data)

    return return_data

def compare_crash_log(expected_log_path, actual_log_path):
    '''
    Compare the crash log of the minimized program with the expected crash log
    '''

    with open(expected_log_path, "r") as file:
        expected_content = file.read()

    with open(actual_log_path, "r") as file:
        actual_content = file.read()
    
    expected_lines = expected_content.split('\n')
    actual_lines = actual_content.split('\n')

    expected_crash_datas = get_exception_data(expected_lines) # there should be 1 crash data
    actual_crash_data = get_exception_data(actual_lines)

    if expected_crash_datas != None or len(expected_crash_datas) != 0:
        expected_crash_data = expected_crash_datas[0]
    else:
        return False # no crash data found in the expected log file

    is_crash_matched = True
    for data in actual_crash_data:
        is_crash_matched = True
        if expected_crash_data.exception != data.exception or expected_crash_data.exception_class != data.exception_class:
            is_crash_matched = False
            continue
        if expected_crash_data.stack_trace != data.stack_trace:
            is_crash_matched = False
            continue

    return is_crash_matched


def main():
    '''
    Main method of the script. It iterates over the json data and perform minimization for each cases.   
    '''
    os.makedirs(issue_folder_dir, exist_ok=True)   # create the issue holder directory
    
    specimin_path = get_specimin_env_var()
    if specimin_path is not None and os.path.exists(specimin_path) and os.path.isdir(specimin_path):
        print("Local Specimin copy is being used")
    else:
        print("Local Specimin not found. Cloning a Specimin copy")
        clone_specimin(issue_folder_dir, specimin_source_url)

    args = sys.argv
    specified_targets: str = ""
    if (len(args) - 1) >= 1:
        specified_targets = args[1]  # paper_target/bug_target

    json_file_path: str
    if specified_targets.lower() == "bugs":
        json_file_path = os.path.join("resources", "sp_issue.json")
    else:
        json_file_path = os.path.join("resources", "test_data.json")

    parsed_data = read_json_from_file(json_file_path)

    evaluation_results = []
    json_status: dict[str, str] = {} # Contains PASS/FAIL status of targets to be printed as a json file 
    if parsed_data:
        for issue in parsed_data:
            issue_id = issue["issue_id"]
            print(f"{issue_id} execution starts =========>")
            result = performEvaluation(issue)
            evaluation_results.append(result)
            json_status[issue_id] = result.status
            print((f"{issue_id} <========= execution Ends."))            

    report_generator: TableGenerator = TableGenerator(evaluation_results)
    report_generator.generateTable()

    json_status_file = os.path.join(issue_folder_dir, json_status_file_name)
    # Write JSON data in a file. This can be compared from specimin to verify that the successful # of targets do not get reduced in a PR
    with open(json_status_file, "w") as json_file:
        json.dump(json_status, json_file, indent= 2)

    print("\n\n\n\n")
    print(f"issue_name    |    status    |  Fail reason  | preservation_status")
    print("--------------------------------------------")
    case = 1
    for minimization_result in evaluation_results:
        print(f"({case}){minimization_result.name}    |    {minimization_result.status}     |    {minimization_result.reason}      | {minimization_result.preservation_status}")
        case +=1

    

    

if __name__ == "__main__":
    main()<|MERGE_RESOLUTION|>--- conflicted
+++ resolved
@@ -367,20 +367,18 @@
     
     print(f"{result.name} - {result.status}")
 
-<<<<<<< HEAD
-    if not ("bug_type" in issue_data and issue_data["bug_type"]):
+    return result  #TODO: will remove this line once preservation checking steps pass the CI pipeline from specimin
+    # build script is shipped with input program. It exists in the "specimin" directory of the input program's root directory.
+    # Coping the build script to the output directory of the minimized program.
+    build_script_path = os.path.join(issue_folder_abs_dir, issue_id, specimin_input, repo_name, specimin_project_name, "build.gradle")
+
+    if not os.path.exists(build_script_path): #TODO: when finish adding build script, raise exception to indicate missing build script
         return result
 
     # build.gradle and settings.gradle are shipped with input program. It exists in the "specimin" directory of the input program's root directory.
     # Coping both to the output directory of the minimized program.
     build_gradle_path = os.path.join(issue_folder_abs_dir, issue_id, specimin_input, repo_name, specimin_project_name, "build.gradle")
     settings_gradle_path = os.path.join(issue_folder_abs_dir, issue_id, specimin_input, repo_name, specimin_project_name, "settings.gradle")
-=======
-    return result  #TODO: will remove this line once preservation checking steps pass the CI pipeline from specimin
-    # build script is shipped with input program. It exists in the "specimin" directory of the input program's root directory.
-    # Coping the build script to the output directory of the minimized program.
-    build_script_path = os.path.join(issue_folder_abs_dir, issue_id, specimin_input, repo_name, specimin_project_name, "build.gradle")
->>>>>>> f6bcdae9
 
     if not os.path.exists(build_gradle_path) or not os.path.exists(settings_gradle_path):
         print(f"{issue_id} build.gradle or settings.gradle not found in the input program") 
